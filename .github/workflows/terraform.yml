name: Test Terraform PR Commenter

on: [pull_request]

jobs:
  terraform-comment:
    runs-on: ubuntu-latest

    steps:
    - name: Checkout repository
      uses: actions/checkout@v2

    - name: Update PR comment
<<<<<<< HEAD
      uses: myCloudDoor-Corporate/myCD-tf-deploy/@v1.0
=======
      uses: EragonabC147/commenter/@v1.0
>>>>>>> 2c86c77f
      env:
        GITHUB_TOKEN: ${{ secrets.GITHUB_TOKEN }}<|MERGE_RESOLUTION|>--- conflicted
+++ resolved
@@ -11,10 +11,6 @@
       uses: actions/checkout@v2
 
     - name: Update PR comment
-<<<<<<< HEAD
-      uses: myCloudDoor-Corporate/myCD-tf-deploy/@v1.0
-=======
       uses: EragonabC147/commenter/@v1.0
->>>>>>> 2c86c77f
       env:
         GITHUB_TOKEN: ${{ secrets.GITHUB_TOKEN }}